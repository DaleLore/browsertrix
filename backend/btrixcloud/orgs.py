--- conflicted
+++ resolved
@@ -13,11 +13,7 @@
 from datetime import datetime
 from tempfile import NamedTemporaryFile
 
-<<<<<<< HEAD
-from typing import Optional, TYPE_CHECKING, Dict
-=======
-from typing import Optional, TYPE_CHECKING, Callable, List, AsyncGenerator
->>>>>>> 1c42e21b
+from typing import Optional, TYPE_CHECKING, Dict, Callable, List, AsyncGenerator
 
 from pymongo import ReturnDocument
 from pymongo.errors import AutoReconnect, DuplicateKeyError
