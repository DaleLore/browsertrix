/* eslint-env node */
import { fileURLToPath } from "url";

import commonjsPlugin from "@rollup/plugin-commonjs";
import { esbuildPlugin } from "@web/dev-server-esbuild";
import { importMapsPlugin } from "@web/dev-server-import-maps";
import { fromRollup } from "@web/dev-server-rollup";
import glob from "glob";
import { typescriptPaths as typescriptPathsPlugin } from "rollup-plugin-typescript-paths";

const commonjs = fromRollup(commonjsPlugin);
const typescriptPaths = fromRollup(typescriptPathsPlugin);

// Map css and assert imports to mock file
const emptyImports = {};
glob.sync("./src/**/*.css").forEach((filepath) => {
  emptyImports[filepath] = fileURLToPath(
    new URL("./src/__mocks__/_empty.js", import.meta.url),
  );
});
glob.sync("./src/assets/**/*").forEach((filepath) => {
  // Enable "~assets" imports, which doesn't work with `rollup-plugin-typescript-paths`
  const aliasedImportPath = filepath.replace("./src/", "~");

  emptyImports[aliasedImportPath] = fileURLToPath(
    new URL("./src/__mocks__/_empty.js", import.meta.url),
  );
});

export default {
  nodeResolve: true,
  rootDir: process.cwd(),
  plugins: [
    typescriptPaths({
      preserveExtensions: true,
      absolute: false,
      nonRelative: true, // needed for non-ts files
      transform(path) {
        return `/${path}`;
      },
    }),
    esbuildPlugin({
      ts: true,
      tsconfig: fileURLToPath(new URL("./tsconfig.json", import.meta.url)),
      target: "esnext",
    }),
    commonjs({
      include: [
        // web-test-runner expects es modules,
        // include umd/commonjs modules here:
        "node_modules/url-pattern/**/*",
        "node_modules/lodash/**/*",
<<<<<<< HEAD
=======
        "node_modules/color/**/*",
        "node_modules/slugify/**/*",
>>>>>>> f1274a6f
      ],
    }),
    importMapsPlugin({
      inject: {
        importMap: {
          imports: {
            ...emptyImports,
            "./src/shoelace": fileURLToPath(
              new URL("./src/__mocks__/shoelace.js", import.meta.url),
            ),
            "tailwindcss/tailwind.css": fileURLToPath(
              new URL("./src/__mocks__/_empty.js", import.meta.url),
            ),
            "@shoelace-style/shoelace/dist/themes/light.css": fileURLToPath(
              new URL("./src/__mocks__/_empty.js", import.meta.url),
            ),
          },
        },
      },
    }),
  ],
};<|MERGE_RESOLUTION|>--- conflicted
+++ resolved
@@ -50,11 +50,6 @@
         // include umd/commonjs modules here:
         "node_modules/url-pattern/**/*",
         "node_modules/lodash/**/*",
-<<<<<<< HEAD
-=======
-        "node_modules/color/**/*",
-        "node_modules/slugify/**/*",
->>>>>>> f1274a6f
       ],
     }),
     importMapsPlugin({
